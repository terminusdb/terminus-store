use futures::prelude::*;
<<<<<<< HEAD
use std::io::Error;
use tokio::io::AsyncWrite;
=======
use futures::stream::{Peekable,Stream};
use byteorder::{ByteOrder,BigEndian};
>>>>>>> 33b695ee

pub fn find_common_prefix(b1: &[u8], b2: &[u8]) -> usize {
    let mut common = 0;
    while common < b1.len() && common < b2.len() {
        if b1[common] == b2[common] {
            common += 1;
        } else {
            break;
        }
    }

    common
}

pub fn write_nul_terminated_bytes<W: AsyncWrite>(
    w: W,
    bytes: Vec<u8>,
) -> impl Future<Item = (W, usize), Error = Error> {
    tokio::io::write_all(w, bytes).and_then(|(w, slice)| {
        let count = slice.len() + 1;
        tokio::io::write_all(w, [0]).map(move |(w, _)| (w, count))
    })
}

/// Write a buffer to `w`. Don't pass the buffer to the result.
pub fn write_all<W, B>(w: W, b: B) -> impl Future<Item = W, Error = Error>
where
    W: AsyncWrite,
    B: AsRef<[u8]>,
{
    tokio::io::write_all(w, b).map(|(w, _)| w)
}

/// Write a buffer to `w`.
pub fn write_padding<W: AsyncWrite>(
    w: W,
    current_pos: usize,
    width: u8,
) -> impl Future<Item = W, Error = Error> {
    let required_padding = (width as usize - current_pos % width as usize) % width as usize;
    write_all(w, vec![0; required_padding]) // there has to be a better way
}

<<<<<<< HEAD
/// Write a `u64` in big-endian order to `w`.
pub fn write_u64<W: AsyncWrite>(w: W, num: u64) -> impl Future<Item = W, Error = Error> {
    write_all(w, num.to_be_bytes())
=======
    tokio::io::write_all(w, v)
        .map(|(w,_)| w)
}

struct SortedStream<T,E,S:'static+Stream<Item=T,Error=E>+Send, F:'static+Fn(&[Option<&T>])->Option<usize>> {
    streams: Vec<Peekable<S>>,
    pick_fn: F
}

impl<T,E,S:'static+Stream<Item=T,Error=E>+Send, F:'static+Fn(&[Option<&T>])->Option<usize>> Stream for SortedStream<T,E,S,F> {
    type Item = T;
    type Error = E;

    fn poll(&mut self) -> Result<Async<Option<T>>, E> {
        let mut v = Vec::with_capacity(self.streams.len());
        for s in self.streams.iter_mut() {
            match s.peek() {
                Ok(Async::Ready(val)) => v.push(val),
                Ok(Async::NotReady) => return Ok(Async::NotReady),
                Err(e) => return Err(e)
            }
        }

        let ix = (self.pick_fn)(&v[..]);

        match ix {
            None => Ok(Async::Ready(None)),
            Some(ix) => {
                let next = self.streams[ix].poll();
                match next {
                    Ok(Async::Ready(next)) => Ok(Async::Ready(next)),
                    _ => panic!("unexpected result in stream polling - reported ready earlier but not on later poll")
                }
            }
        }
    }
}

pub fn sorted_stream<T,E,S:'static+Stream<Item=T,Error=E>+Send, F:'static+Fn(&[Option<&T>])->Option<usize>>(streams: Vec<S>, pick_fn: F) -> impl Stream<Item=T,Error=E> {
    let peekable_streams = streams.into_iter().map(|s|s.peekable()).collect();
    SortedStream {
        streams: peekable_streams,
        pick_fn
    }
}

#[cfg(test)]
mod tests {
    use super::*;

    #[test]
    fn sort_some_streams() {
        let v1 = vec![1,3,5,8,12];
        let v2 = vec![7,9,15];
        let v3 = vec![0,1,2,3,4];

        let streams = vec![futures::stream::iter_ok::<_,()>(v1),
                           futures::stream::iter_ok(v2),
                           futures::stream::iter_ok(v3)];


        let sorted = sorted_stream(streams, |results| results.iter()
                                   .enumerate()
                                   .filter(|&(_, item)| item.is_some())
                                   .min_by_key(|&(_, item)| item)
                                   .map(|x|x.0));

        let result = sorted.collect().wait().unwrap();

        assert_eq!(vec![0,1,1,2,3,3,4,5,7,8,9,12,15], result);
    }
>>>>>>> 33b695ee
}<|MERGE_RESOLUTION|>--- conflicted
+++ resolved
@@ -1,11 +1,8 @@
 use futures::prelude::*;
-<<<<<<< HEAD
 use std::io::Error;
 use tokio::io::AsyncWrite;
-=======
 use futures::stream::{Peekable,Stream};
 use byteorder::{ByteOrder,BigEndian};
->>>>>>> 33b695ee
 
 pub fn find_common_prefix(b1: &[u8], b2: &[u8]) -> usize {
     let mut common = 0;
@@ -49,13 +46,9 @@
     write_all(w, vec![0; required_padding]) // there has to be a better way
 }
 
-<<<<<<< HEAD
 /// Write a `u64` in big-endian order to `w`.
 pub fn write_u64<W: AsyncWrite>(w: W, num: u64) -> impl Future<Item = W, Error = Error> {
     write_all(w, num.to_be_bytes())
-=======
-    tokio::io::write_all(w, v)
-        .map(|(w,_)| w)
 }
 
 struct SortedStream<T,E,S:'static+Stream<Item=T,Error=E>+Send, F:'static+Fn(&[Option<&T>])->Option<usize>> {
@@ -125,5 +118,4 @@
 
         assert_eq!(vec![0,1,1,2,3,3,4,5,7,8,9,12,15], result);
     }
->>>>>>> 33b695ee
 }